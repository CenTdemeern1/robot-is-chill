[
    {
        "name": "offset",
        "sprite": "offsetguy",
        "color": [
            "0",
            "3"
        ],
        "tiling": "0"
    },
    {
        "name": "yelly",
        "sprite": "yelly",
        "color": [
            "3",
            "1"
        ],
        "tiling": "2"
    },
    {
        "name": "text_\u9c2a",
        "sprite": "text_U09C2A",
        "color": [
            "0",
            "3"
        ],
        "tiling": "-1"
    },
    {
        "name": "atom",
        "sprite": "atom",
        "color": [
            "0",
            "3"
        ],
        "tiling": "-1"
    },
    {
        "name": "text_atom",
        "sprite": "text_atom",
        "color": [
            "0",
            "3"
        ],
        "tiling": "-1"
    },
    {
        "name": "aiwfc",
        "sprite": "all i want for christmas",
        "color": [
            "5",
            "2"
        ],
        "tiling": "0"
    },
    {
        "name": "text_all i want for christmas",
        "sprite": "text_all i want for christmas",
        "color": [
            "5",
            "2"
        ],
        "tiling": "-1"
    },
    {
        "name": "all i want for christmas",
        "sprite": "all i want for christmas",
        "color": [
            "5",
            "2"
        ],
        "tiling": "0"
    },
    {
        "name": "text_all~i~want~for~christmas",
        "sprite": "text_all i want for christmas",
        "color": [
            "5",
            "2"
        ],
        "tiling": "-1"
    },
    {
        "name": "all~i~want~for~christmas",
        "sprite": "all i want for christmas",
        "color": [
            "5",
            "2"
        ],
        "tiling": "0"
    },
    {
        "name": "text_aiwfc",
        "sprite": "text_all i want for christmas",
        "color": [
            "5",
            "2"
        ],
        "tiling": "-1"
    },
    {
        "name": "katsu",
        "sprite": "katsu",
        "color": [
            "2",
            "3"
        ],
        "tiling": "2"
    },
    {
        "name": "text_\u3068",
        "sprite": "text_\u3068",
        "color": [
            "0",
            "3"
        ],
        "tiling": "2"
    },
    {
        "name": "seek",
        "sprite": "seek",
        "color": [
            "4",
            "1"
        ],
        "tiling": "0"
    },
    {
        "name": "zawzaw",
        "sprite": "zawzaw",
<<<<<<< HEAD
=======
        "color": [
            "5",
            "2"
        ],
        "tiling": "2"
    },
    {
        "name": "background_snom",
        "sprite": "background_snom",
>>>>>>> c16d0610
        "color": [
            "5",
            "2"
        ],
        "tiling": "2"
    },
    {
        "name": "text_offset",
        "sprite": "text_offset",
        "color": [
            "0",
            "3"
        ],
        "tiling": "-1"
    },
    {
<<<<<<< HEAD
=======
        "name": "loss",
        "sprite": "loss",
>>>>>>> c16d0610
        "name": "text_yelly",
        "sprite": "text_yelly",
        "color": [
            "3",
            "1"
        ],
        "tiling": "-1"
    },
<<<<<<< HEAD
    {
        "name": "text_katsu",
        "sprite": "text_katsu",
        "color": [
            "2",
            "3"
=======
	{
        "name": "text_yelly",
        "sprite": "text_yelly",
        "color": [
            "3",
            "1"
>>>>>>> c16d0610
        ],
        "tiling": "-1"
    },
    {
<<<<<<< HEAD
        "name": "text_seek",
        "sprite": "text_seek",
        "color": [
            "4",
            "1"
=======
        "name": "text_katsu",
        "sprite": "text_katsu",
        "color": [
            "2",
            "3"
>>>>>>> c16d0610
        ],
        "tiling": "-1"
    },
    {
<<<<<<< HEAD
        "name": "text_zawzaw",
        "sprite": "text_zawzaw",
        "color": [
            "5",
            "2"
=======
        "name": "text_seek",
        "sprite": "text_seek",
        "color": [
            "4",
            "1"
>>>>>>> c16d0610
        ],
        "tiling": "-1"
    },
    {
<<<<<<< HEAD
        "name": "text_\u304b\u3064",
        "sprite": "text_304b3064",
        "color": [
            "2",
            "3"
=======
        "name": "text_zawzaw",
        "sprite": "text_zawzaw",
        "color": [
            "5",
            "2"
>>>>>>> c16d0610
        ],
        "tiling": "-1"
    },
    {
<<<<<<< HEAD
        "name": "text_\u52dd\u3064",
        "sprite": "text_52dd3064",
=======
        "name": "text_\u304b\u3064",
        "sprite": "text_304b3064",
>>>>>>> c16d0610
        "color": [
            "2",
            "3"
        ],
        "tiling": "-1"
    },
    {
<<<<<<< HEAD
        "name": "text_exist",
        "sprite": "text_exist",
        "color": [
            "4",
            "1"
=======
        "name": "text_\u52dd\u3064",
        "sprite": "text_52dd3064",
        "color": [
            "2",
            "3"
>>>>>>> c16d0610
        ],
        "tiling": "-1"
    },
    {
        "name": "text_exist",
        "sprite": "text_exist",
        "color": [
            "4",
            "1"
        ],
        "tiling": "-1"
    },
    {
        "name": "loss",
        "sprite": "loss",
        "color": [
            "4",
            "1"
        ],
        "tiling": "-1"
    }
]<|MERGE_RESOLUTION|>--- conflicted
+++ resolved
@@ -128,8 +128,6 @@
     {
         "name": "zawzaw",
         "sprite": "zawzaw",
-<<<<<<< HEAD
-=======
         "color": [
             "5",
             "2"
@@ -139,12 +137,11 @@
     {
         "name": "background_snom",
         "sprite": "background_snom",
->>>>>>> c16d0610
-        "color": [
-            "5",
-            "2"
-        ],
-        "tiling": "2"
+        "color": [
+            "0",
+            "3"
+        ],
+        "tiling": "-1"
     },
     {
         "name": "text_offset",
@@ -156,11 +153,8 @@
         "tiling": "-1"
     },
     {
-<<<<<<< HEAD
-=======
         "name": "loss",
         "sprite": "loss",
->>>>>>> c16d0610
         "name": "text_yelly",
         "sprite": "text_yelly",
         "color": [
@@ -169,121 +163,66 @@
         ],
         "tiling": "-1"
     },
-<<<<<<< HEAD
-    {
-        "name": "text_katsu",
-        "sprite": "text_katsu",
-        "color": [
-            "2",
-            "3"
-=======
 	{
         "name": "text_yelly",
         "sprite": "text_yelly",
         "color": [
             "3",
             "1"
->>>>>>> c16d0610
-        ],
-        "tiling": "-1"
-    },
-    {
-<<<<<<< HEAD
+        ],
+        "tiling": "-1"
+    },
+    {
+        "name": "text_katsu",
+        "sprite": "text_katsu",
+        "color": [
+            "2",
+            "3"
+        ],
+        "tiling": "-1"
+    },
+    {
         "name": "text_seek",
         "sprite": "text_seek",
         "color": [
             "4",
             "1"
-=======
-        "name": "text_katsu",
-        "sprite": "text_katsu",
-        "color": [
-            "2",
-            "3"
->>>>>>> c16d0610
-        ],
-        "tiling": "-1"
-    },
-    {
-<<<<<<< HEAD
+        ],
+        "tiling": "-1"
+    },
+    {
         "name": "text_zawzaw",
         "sprite": "text_zawzaw",
         "color": [
             "5",
             "2"
-=======
-        "name": "text_seek",
-        "sprite": "text_seek",
-        "color": [
-            "4",
-            "1"
->>>>>>> c16d0610
-        ],
-        "tiling": "-1"
-    },
-    {
-<<<<<<< HEAD
+        ],
+        "tiling": "-1"
+    },
+    {
         "name": "text_\u304b\u3064",
         "sprite": "text_304b3064",
         "color": [
             "2",
             "3"
-=======
-        "name": "text_zawzaw",
-        "sprite": "text_zawzaw",
-        "color": [
-            "5",
-            "2"
->>>>>>> c16d0610
-        ],
-        "tiling": "-1"
-    },
-    {
-<<<<<<< HEAD
+        ],
+        "tiling": "-1"
+    },
+    {
         "name": "text_\u52dd\u3064",
         "sprite": "text_52dd3064",
-=======
-        "name": "text_\u304b\u3064",
-        "sprite": "text_304b3064",
->>>>>>> c16d0610
-        "color": [
-            "2",
-            "3"
-        ],
-        "tiling": "-1"
-    },
-    {
-<<<<<<< HEAD
+        "color": [
+            "2",
+            "3"
+        ],
+        "tiling": "-1"
+    },
+    {
         "name": "text_exist",
         "sprite": "text_exist",
         "color": [
             "4",
             "1"
-=======
-        "name": "text_\u52dd\u3064",
-        "sprite": "text_52dd3064",
-        "color": [
-            "2",
-            "3"
->>>>>>> c16d0610
-        ],
-        "tiling": "-1"
-    },
-    {
-        "name": "text_exist",
-        "sprite": "text_exist",
-        "color": [
-            "4",
-            "1"
-        ],
-        "tiling": "-1"
-    },
-    {
-        "name": "loss",
-        "sprite": "loss",
-        "color": [
-            "4",
-            "1"
         ],
         "tiling": "-1"
     }
