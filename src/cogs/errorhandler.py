--- conflicted
+++ resolved
@@ -156,7 +156,7 @@
             elif isinstance(error, requests.exceptions.ConnectionError):
                 return await ctx.error('A given link for the filter image was invalid.')
             # All other Errors not returned come here... And we can just print the default TraceBack + log
-            trace = '\n'.join(traceback.format_tb(error.__traceback__))
+            trace = '\n'.join(traceback.format_tb(error.__traceback__)).replace(os.getcwd(),os.path.curdir).replace(os.environ["USERPROFILE"],"")
             footer = None
             if len(trace) > 4096:
                 footer = f'Message had to be shortened from {len(trace)} characters long'
@@ -169,38 +169,6 @@
             if footer:
                 emb.set_footer(text=footer)
             await self.logger.send(embed=emb)
-<<<<<<< HEAD
-            return await ctx.error("Invalid function arguments provided.")
-
-        elif isinstance(error, commands.MissingRequiredArgument):
-            return await ctx.error(f"Required argument {error.param} is missing.")
-
-        elif isinstance(error, discord.HTTPException):
-            if error.status == 400:
-                return await ctx.error(f"This action could not be performed.\n`{error}`")
-            if error.status == 429:
-                return await ctx.error("We're being ratelimited. Try again later.")
-            if error.status == 401:
-                return await ctx.error("This action cannot be performed.")
-            if error.status == 503:
-                return await ctx.error("HTTP server unavailable.")
-            return await ctx.error("There was an error while processing this action.")
-        
-        elif isinstance(error, numpy.linalg.LinAlgError):
-            return await ctx.error("The given warp points are unsolvable.")
-
-        elif isinstance(error, requests.exceptions.ConnectionError):
-            return await ctx.error('A given link for the filter image was invalid.')
-        # All other Errors not returned come here... And we can just print the default TraceBack + log
-        emb = discord.Embed(
-            description='```'+''.join(traceback.format_tb(error.__traceback__)).replace(os.getcwd(),os.path.curdir).replace(os.environ["USERPROFILE"],"")+'```',
-            color=15029051
-        )
-        await ctx.error(f"An exception occurred. {type(error)}\n{error}",embed=emb)
-        await self.logger.send(embed=emb)
-        print(f'Ignoring exception in command {ctx.command}:', file=sys.stderr)
-        traceback.print_exception(type(error), error, error.__traceback__, file=sys.stderr)
-=======
             if len(trace) > 1000:
                 trace=(trace[:500]+'...'+trace[-500+len(f'{error} [[Jump]]({ctx.message.jump_url})\n``````'):])
                 emb.description = (f'{error} [[Jump]]({ctx.message.jump_url})\n```{trace}```')
@@ -211,7 +179,6 @@
             await ctx.error('The error handler errored! Printing error to console...')
             traceback.print_exception(type(error), error, error.__traceback__, file=sys.stderr)
             return
->>>>>>> 66339bbe
 
 def setup(bot: Bot):
     bot.add_cog(CommandErrorHandler(bot))