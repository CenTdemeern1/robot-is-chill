--- conflicted
+++ resolved
@@ -2644,8 +2644,6 @@
             "4"
         ],
         "tiling": "-1"
-<<<<<<< HEAD
-=======
     },
     {
         "name": "fofad",
@@ -2664,6 +2662,5 @@
             "4"
         ],
         "tiling": "2"
->>>>>>> c16d0610
     }
 ]