from __future__ import annotations

from dataclasses import dataclass, field

from typing import Literal, Optional
import re
import numpy as np

from . import errors, constants
from .cogs.variants import parse_signature
from .db import TileData
from .types import Variant, Context, RegexDict


def parse_variants(possible_variants: RegexDict[Variant], raw_variants: list[str],
                   bot=None, name=None, possible_variant_names=[]):
    macro_count = 0
    out = {}
    i = 0
    while i < len(raw_variants):
        raw_variant = raw_variants[i]
        if raw_variant.startswith("m!") and raw_variant[2:].split("/", 1)[0] in bot.macros:
            assert macro_count < 50, "Too many macros in one sprite! Are some recursing?"
            macro_count += 1
            raw_macro, *macro_args = raw_variant[2:].split("/")
            macro = bot.macros[raw_macro].value
            for j, arg in enumerate(macro_args):
                macro = macro.replace(f"${j + 1}", arg)
            del raw_variants[i]
            raw_variants[i:i] = macro.split(":")  # Extend at index i
            continue
        try:
            final_variant = possible_variants[raw_variant]
            var_type = final_variant.type
            variant_args = [g for g in re.fullmatch(final_variant.pattern, raw_variant).groups() if g is not None]
            final_args = parse_signature(variant_args, final_variant.signature)
            out[var_type] = out.get(var_type, [])
            out[var_type].append(final_variant(*final_args))
        except KeyError:
            for n in possible_variant_names:
                if raw_variant.startswith(n) and len(n):
                    raise errors.BadVariant(name, raw_variant)
            raise errors.UnknownVariant(name, raw_variant)
        i += 1
    return out


@dataclass
class TileSkeleton:
    """A tile that hasn't been assigned a sprite yet."""
    name: str = "<empty tile>"
    raw_string: str = ""
    variants: dict[str: Variant, str: Variant, str: Variant] = field(
        default_factory=lambda: {"sprite": [], "tile": [], "post": []})
    palette: str = "default"
    empty: bool = True
    easter_egg: bool = False

    @classmethod
<<<<<<< HEAD
    def from_str(cls, string: str) -> RawTile:
        """Parse from user input."""
        parts = re.split('[;,:]', string)
        if any(len(part) == 0 for part in parts):
            if string != '':
                raise errors.EmptyVariant(parts[0])
            return RawTile('-', [])
        return RawTile(parts[0], parts[1:])

    @property
    def is_text(self) -> bool:
        """Text is special."""
        return self.name.startswith("text_") or self.name.startswith("rule_")


class TileFields(TypedDict, total=False):
    sprite: tuple[str, str]
    variant_number: int
    variant_fallback: int
    color_index: tuple[int, int]
    color_rgb: tuple[int, int, int]
    empty: bool
    cut_alpha: bool
    mask_alpha: bool
    meta_level: int
    custom_direction: int
    custom_style: Literal["noun", "property", "letter"]
    custom: bool
    style_flip: bool
    filters: list
    blending: str
    palette: str
    overlay: str
    negative: bool
    hueshift: float
    brightness: float
    grayscale: float
    filterimage: str
    displace: tuple
    channelswap: np.ndarray
    palette_snap: bool
    normalize_lightness: bool


@dataclass
class FullTile:
    """A tile ready to be rendered."""
    name: str
    sprite: tuple[str, str] = BABA_WORLD, "error"
    variant_number: int = 0
    variant_fallback: int = 0
    color_index: tuple[int, int] = (0, 3)
    color_rgb: tuple[int, int, int] | None = None
    custom: bool = False
    cut_alpha: bool = False
    mask_alpha: bool = False
    style_flip: bool = False
    empty: bool = False
    meta_level: int = 0
    custom_direction: int | None = None
    custom_style: Literal["noun", "property", "letter"] | None = None
    blending: str = None
    palette: str = ""
    overlay: str = ""
    grayscale: float = 0
    filters: list = field(default_factory=list)
    negative: bool = False
    hueshift: float = 0
    brightness: float = 1
    filterimage: str = ""
    displace: tuple[int, int] = (0, 0)
    palette_snap: bool = False
    normalize_lightness: bool = False
=======
    async def parse(cls, possible_variants, string: str, rule: bool = True, palette: str = "default",
                    bot=None, global_variant="", possible_variant_names=[]):
        out = cls()
        if string == "-":
            return out
        if rule:
            if string[:5] == "tile_":
                string = string[5:]
            elif string[0] == "$":
                string = string[1:]
            else:
                string = "text_" + string
        elif string[0] == "$":
            string = "text_" + string[1:]
        out.empty = False
        out.raw_string = string
        out.palette = palette
        raw_variants = re.split(r"[;:]", string)
        out.name = raw_variants.pop(0)
        raw_variants[0:0] = global_variant.split(":")
        if out.name == "2" and bot is not None:
            # Easter egg!
            out.easter_egg = True
            async with bot.db.conn.cursor() as cur:
                await cur.execute("SELECT DISTINCT name FROM tiles WHERE tiling LIKE 2 AND name NOT LIKE"
                                  "'text_anni' ORDER BY RANDOM() LIMIT 1")
                # NOTE: text_anni should be tiling -1, but Hempuli messed it up I guess
                out.name = (await cur.fetchall())[0][0]
            raw_variants.insert(0, "m!2ify")
        out.variants |= parse_variants(possible_variants, raw_variants, bot=bot, name=out.name,
                                       possible_variant_names=possible_variant_names)
        return out


def is_adjacent(pos, tile, grid, tile_borders=False) -> bool:
    """Tile is next to a joining tile."""
    w, x, y, z = pos
    joining_tiles = (tile.name, "level", "border")
    if x < 0 or y < 0 or \
            y >= grid.shape[2] or x >= grid.shape[3]:
        return tile_borders
    return grid[w, z, y, x].name in joining_tiles


def get_bitfield(*arr: bool):
    return sum(b << a for a, b in enumerate(list(arr)[::-1]))


def handle_tiling(tile: Tile, grid, pos, tile_borders=False):
    w, z, y, x = pos
    adj_r = is_adjacent((w, x + 1, y, z), tile, grid, tile_borders)
    adj_u = is_adjacent((w, x, y - 1, z), tile, grid, tile_borders)
    adj_l = is_adjacent((w, x - 1, y, z), tile, grid, tile_borders)
    adj_d = is_adjacent((w, x, y + 1, z), tile, grid, tile_borders)
    fallback = constants.TILING_VARIANTS[get_bitfield(adj_r, adj_u, adj_l, adj_d, False, False, False, False)]
    # Variant with diagonal tiles as well, not guaranteed to exist
    # The renderer falls back to the simple variant if it doesn't
    adj_ru = adj_r and adj_u and is_adjacent(
        (w, x + 1, y - 1, z), tile, grid, tile_borders)
    adj_lu = adj_u and adj_l and is_adjacent(
        (w, x - 1, y - 1, z), tile, grid, tile_borders)
    adj_ld = adj_l and adj_d and is_adjacent(
        (w, x - 1, y + 1, z), tile, grid, tile_borders)
    adj_rd = adj_d and adj_r and is_adjacent(
        (w, x + 1, y + 1, z), tile, grid, tile_borders)
    tile.frame = constants.TILING_VARIANTS.get(get_bitfield(adj_r, adj_u, adj_l, adj_d, adj_ru, adj_lu, adj_ld, adj_rd),
                                               fallback)
    tile.fallback_frame = fallback


@dataclass
class Tile:
    """A tile that's ready for processing."""
    name: str = "Undefined (if this is showing, something's gone horribly wrong)"
    sprite: tuple[str, str] | np.ndarray = (constants.BABA_WORLD, "error")
    tiling: int = constants.TILING_NONE
    surrounding: int = 0b00000000  # RULDEQZC
    frame: int = 0
    fallback_frame: int = 0
    wobble: int | None = None
    custom_color: bool = False
    color: tuple[int, int] = (0, 3)
    empty: bool = True
    custom: bool = False
    style: Literal["noun", "property", "letter"] = "noun"
    palette: str = None
    overlay: str | None = None
    hue: float = 1.0
    gamma: float = 1.0
    saturation: float = 1.0
    filterimage: str | None = None
    palette_snapping: bool = False
    normalize_gamma: bool = False
    variants: dict[str, list] = field(default_factory=lambda: {
        "sprite": [],
        "tile": [],
        "post": []
    })
    altered_frame: bool = False

    def __hash__(self):
        return hash((self.name, self.sprite if type(self.sprite) is tuple else 0, self.frame, self.fallback_frame,
                     self.empty, self.custom, self.color,
                     self.style, self.palette, self.overlay, self.hue,
                     self.gamma, self.saturation, self.filterimage,
                     self.palette_snapping, self.normalize_gamma, self.altered_frame,
                     hash(tuple(self.variants["sprite"])),
                     hash(tuple(var for var in self.variants["tile"] if var.hashed)),
                     self.custom_color, self.palette))
>>>>>>> 596700a7

    @classmethod
    async def prepare(cls, possible_variants, tile: TileSkeleton, tile_data_cache: dict[str, TileData], grid,
                      position: tuple[int, int, int, int], tile_borders: bool = False, ctx: Context = None):
        if tile.empty:
            return cls(name="<empty>")
        name = tile.name
        try:
            metadata = tile_data_cache[name]
            style = constants.TEXT_TYPES[metadata.text_type]
            value = cls(name=tile.name, sprite=(metadata.source, metadata.sprite), tiling=metadata.tiling,
                        color=metadata.active_color, variants=tile.variants, empty=False, style=style,
                        palette=tile.palette)
            if metadata.tiling == constants.TILING_TILE:
                handle_tiling(value, grid, position, tile_borders=tile_borders)
        except KeyError:
            if name[:5] == "text_":
                value = cls(name=name, tiling=constants.TILING_NONE, variants=tile.variants, empty=False, custom=True,
                            palette=tile.palette)
            elif name[:5] == "char_" and ctx is not None:  # allow external calling for potential future things?
                seed = int(name[5:]) if re.match(r'-?\d+', name[5:]) else name[5:]
                character = ctx.bot.generator.generate(True, seed=seed)
                color = character[1]["color"][1]
                value = cls(name=name, tiling=constants.TILING_CHAR, variants=tile.variants, empty=False, custom=True,
                            sprite=character[0], color=color, palette=tile.palette)
            else:
                raise errors.TileNotFound(name)
        for variant in value.variants["tile"]:
            await variant.apply(value)
            if value.surrounding != 0:
                value.frame = constants.TILING_VARIANTS[value.surrounding]
                value.fallback_frame = constants.TILING_VARIANTS[value.surrounding & 0b11110000]
        value.variants["sprite"].append(
            possible_variants["0/3"](value.color, _default_color=True)
        )
        return value


@dataclass
class ProcessedTile:
    """A tile that's been processed, and is ready to render."""
    empty: bool = True
    name: str = "?"
    wobble: int | None = None
    frames: list[Optional[np.ndarray], Optional[np.ndarray], Optional[np.ndarray]] = field(
        default_factory=lambda: [None, None, None], repr=False)
    blending: Literal[*tuple(constants.BLENDING_MODES.keys())] = "normal"
    displacement: list[int, int] = field(default_factory=lambda: [0, 0])
    keep_alpha: bool = True

    def copy(self):
        return ProcessedTile(self.empty, self.name, self.wobble, self.frames, self.blending, self.displacement,
                             self.keep_alpha)<|MERGE_RESOLUTION|>--- conflicted
+++ resolved
@@ -57,81 +57,6 @@
     easter_egg: bool = False
 
     @classmethod
-<<<<<<< HEAD
-    def from_str(cls, string: str) -> RawTile:
-        """Parse from user input."""
-        parts = re.split('[;,:]', string)
-        if any(len(part) == 0 for part in parts):
-            if string != '':
-                raise errors.EmptyVariant(parts[0])
-            return RawTile('-', [])
-        return RawTile(parts[0], parts[1:])
-
-    @property
-    def is_text(self) -> bool:
-        """Text is special."""
-        return self.name.startswith("text_") or self.name.startswith("rule_")
-
-
-class TileFields(TypedDict, total=False):
-    sprite: tuple[str, str]
-    variant_number: int
-    variant_fallback: int
-    color_index: tuple[int, int]
-    color_rgb: tuple[int, int, int]
-    empty: bool
-    cut_alpha: bool
-    mask_alpha: bool
-    meta_level: int
-    custom_direction: int
-    custom_style: Literal["noun", "property", "letter"]
-    custom: bool
-    style_flip: bool
-    filters: list
-    blending: str
-    palette: str
-    overlay: str
-    negative: bool
-    hueshift: float
-    brightness: float
-    grayscale: float
-    filterimage: str
-    displace: tuple
-    channelswap: np.ndarray
-    palette_snap: bool
-    normalize_lightness: bool
-
-
-@dataclass
-class FullTile:
-    """A tile ready to be rendered."""
-    name: str
-    sprite: tuple[str, str] = BABA_WORLD, "error"
-    variant_number: int = 0
-    variant_fallback: int = 0
-    color_index: tuple[int, int] = (0, 3)
-    color_rgb: tuple[int, int, int] | None = None
-    custom: bool = False
-    cut_alpha: bool = False
-    mask_alpha: bool = False
-    style_flip: bool = False
-    empty: bool = False
-    meta_level: int = 0
-    custom_direction: int | None = None
-    custom_style: Literal["noun", "property", "letter"] | None = None
-    blending: str = None
-    palette: str = ""
-    overlay: str = ""
-    grayscale: float = 0
-    filters: list = field(default_factory=list)
-    negative: bool = False
-    hueshift: float = 0
-    brightness: float = 1
-    filterimage: str = ""
-    displace: tuple[int, int] = (0, 0)
-    palette_snap: bool = False
-    normalize_lightness: bool = False
-=======
     async def parse(cls, possible_variants, string: str, rule: bool = True, palette: str = "default",
                     bot=None, global_variant="", possible_variant_names=[]):
         out = cls()
@@ -241,7 +166,6 @@
                      hash(tuple(self.variants["sprite"])),
                      hash(tuple(var for var in self.variants["tile"] if var.hashed)),
                      self.custom_color, self.palette))
->>>>>>> 596700a7
 
     @classmethod
     async def prepare(cls, possible_variants, tile: TileSkeleton, tile_data_cache: dict[str, TileData], grid,
