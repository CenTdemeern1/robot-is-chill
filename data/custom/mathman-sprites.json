--- conflicted
+++ resolved
@@ -163,8 +163,6 @@
         "tiling": "-1"
     },
     {
-<<<<<<< HEAD
-=======
         "name": "dice",
         "sprite": "dice",
         "color": [
@@ -183,7 +181,6 @@
         "tiling": "-1"
     },
     {
->>>>>>> c16d0610
         "name": "text_dice",
         "sprite": "text_dice",
         "color": [
