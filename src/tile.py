from __future__ import annotations

from dataclasses import dataclass, field
from src.constants import BABA_WORLD
from typing import TYPE_CHECKING, Literal, TypedDict

from PIL import Image
import re

from . import errors

if TYPE_CHECKING:
    # @ps-ignore
    RawGrid = list[list[list['RawTile']]]
    FullGrid = list[list[list['FullTile']]]
    GridIndex = tuple[int, int, int]

@dataclass
class RawTile:
    '''Raw tile given from initial pass of +rule and +tile command parsing'''
    name: str
    variants: list[str]
    
    def __repr__(self) -> str:
        return self.name
    
    @classmethod
    def from_str(cls, string: str) -> RawTile:
        '''Parse from user input'''
        parts = re.split('[\;,\:]', string)
        if any(len(part) == 0 for part in parts):
            raise errors.EmptyVariant(parts[0])
        return RawTile(parts[0], parts[1:])
    
    @property
    def is_text(self) -> bool:
        '''Text is special'''
        return self.name.startswith("text_") or self.name.startswith("rule_")

class TileFields(TypedDict, total=False):
    sprite: tuple[str, str]
    variant_number: int
    color_index: tuple[int, int]
    color_rgb: tuple[int, int, int]
    empty: bool
    cut_alpha: bool
    mask_alpha: bool
    meta_level: int
    custom_direction: int
    custom_style: Literal["noun", "property", "letter"]
    custom: bool
    style_flip: bool
    angle: float
    blur_radius: int
    glitch: int
    filters: list[str]
    displace: tuple[int,int]
    scale: tuple[float,float]
    warp: tuple[tuple[int,int],tuple[int,int],tuple[int,int],tuple[int,int]]
    neon: float
    opacity: float
    pixelate: int
    freeze: bool
    negative: bool
    palette: str
    hueshift: float
    overlay: str
    brightness: float
    wavex: tuple[float,float,float]
    wavey: tuple[float,float,float]
    blending: str
    gradientx: tuple[float,float,float,float]
    gradienty: tuple[float,float,float,float]
<<<<<<< HEAD
    filterimage: str
=======
    crop: tuple[int,int,int,int]
>>>>>>> 5c3f8635

@dataclass
class FullTile:
    '''A tile ready to be rendered'''
    name: str
    sprite: tuple[str, str] = BABA_WORLD, "error"
    variant_number: int = 0
    color_index: tuple[int, int] = (0, 3)
    color_rgb: tuple[int, int, int] | None = None
    custom: bool = False
    cut_alpha: bool = False
    mask_alpha: bool = False
    style_flip: bool = False
    empty: bool = False
    displace: tuple[int,int] = (0,0)
    scale: tuple[float,float] = (1,1)
    meta_level: int = 0
    custom_direction: int | None = None
    custom_style: Literal["noun", "property", "letter"] | None = None
    filters: list[str] = field(default_factory=list)
    angle: float = 0
    blur_radius: int = 0
    glitch: int = 0
    warp: tuple[tuple[int,int],tuple[int,int],tuple[int,int],tuple[int,int]] = ((0,0),(0,0),(0,0),(0,0))
    neon: float = 1
    opacity: float = 1
    pixelate: int = 0
    freeze: bool = False
    negative: bool = False
    hueshift: float = 0.0
    palette: str = ""
    overlay: str = ""
    brightness: float = 1
    wavex: tuple[float,float,float] = (0,0,0)
    wavey: tuple[float,float,float] = (0,0,0)
    blending: str = None
    gradientx: tuple[float,float,float,float] = (1,1,1,1)
    gradienty: tuple[float,float,float,float] = (1,1,1,1)
<<<<<<< HEAD
    filterimage: str = ""
    
=======
    crop: tuple[int,int,int,int] = (0,0,24,24)
>>>>>>> 5c3f8635
    @classmethod
    def from_tile_fields(cls, tile: RawTile, fields: TileFields) -> FullTile:
        '''Create a FullTile from a RawTile and TileFields'''
        return FullTile(
            name=tile.name,
            **fields
        )

@dataclass
class ReadyTile:
    '''Tile that's about to be rendered, and already has a prerendered sprite.'''
    frames: tuple[Image.Image, Image.Image, Image.Image] | None
    cut_alpha: bool = False
    mask_alpha: bool = False
    displace: tuple[int,int] = (0,0)
    scale: tuple[int,int] = (1,1)
    blending: str = None
    delta: float = 0<|MERGE_RESOLUTION|>--- conflicted
+++ resolved
@@ -71,11 +71,8 @@
     blending: str
     gradientx: tuple[float,float,float,float]
     gradienty: tuple[float,float,float,float]
-<<<<<<< HEAD
+    crop: tuple[int,int,int,int]
     filterimage: str
-=======
-    crop: tuple[int,int,int,int]
->>>>>>> 5c3f8635
 
 @dataclass
 class FullTile:
@@ -114,12 +111,9 @@
     blending: str = None
     gradientx: tuple[float,float,float,float] = (1,1,1,1)
     gradienty: tuple[float,float,float,float] = (1,1,1,1)
-<<<<<<< HEAD
+    crop: tuple[int,int,int,int] = (0,0,24,24)
     filterimage: str = ""
     
-=======
-    crop: tuple[int,int,int,int] = (0,0,24,24)
->>>>>>> 5c3f8635
     @classmethod
     def from_tile_fields(cls, tile: RawTile, fields: TileFields) -> FullTile:
         '''Create a FullTile from a RawTile and TileFields'''
