--- conflicted
+++ resolved
@@ -103,8 +103,6 @@
         "sprite": "katsu",
         "color": [
             "2",
-<<<<<<< HEAD
-=======
             "3"
         ],
         "tiling": "2"
@@ -114,7 +112,6 @@
         "sprite": "text_\u3068",
         "color": [
             "0",
->>>>>>> 9f5641f5
             "3"
         ],
         "tiling": "2"
@@ -208,8 +205,6 @@
             "1"
         ],
         "tiling": "-1"
-<<<<<<< HEAD
-=======
     },
     {
         "name": "zawzaw",
@@ -228,6 +223,5 @@
             "3"
         ],
         "tiling": "-1"
->>>>>>> 9f5641f5
     }
 ]