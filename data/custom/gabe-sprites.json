--- conflicted
+++ resolved
@@ -781,13 +781,8 @@
             "1"
         ],
         "tiling": "0"
-<<<<<<< HEAD
-    },
-    {
-=======
 	},
 	{
->>>>>>> c16d0610
         "name": "floog",
         "sprite": "floog",
         "color": [
