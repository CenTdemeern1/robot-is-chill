--- conflicted
+++ resolved
@@ -792,7 +792,7 @@
         "tiling": "-1"
     },
     {
-        "name": "covebox",
+        "name": "cove",
         "sprite": "cmbox",
         "color": [
             "0",
@@ -801,16 +801,7 @@
         "tiling": "-1"
     },
     {
-        "name": "covewall",
-        "sprite": "cmwall",
-        "color": [
-            "0",
-            "3"
-        ],
-        "tiling": "-1"
-    },
-    {
-        "name": "covemonty",
+        "name": "mount",
         "sprite": "cmplayer",
         "color": [
             "0",
@@ -1440,152 +1431,186 @@
         "tiling": "-1"
     },
     {
-<<<<<<< HEAD
+        "name": "text_<defa",
+        "sprite": "text_lessdefa",
+        "color": [
+            "0",
+            "3"
+        ],
+        "tiling": "-1"
+    },
+    {
+        "name": "zarjo",
+        "sprite": "zarjo",
+        "color": [
+            "1",
+            "2"
+        ],
+        "tiling": "2"
+    },
+    {
+        "name": "dreamwall",
+        "sprite": "dreamwall",
+        "color": [
+            "1",
+            "3"
+        ],
+        "tiling": "1"
+    },
+    {
+        "name": "text_thase",
+        "sprite": "text_thase",
+        "color": [
+            "0",
+            "3"
+        ],
+        "tiling": "0"
+    },
+    {
+        "name": "text_thes",
+        "sprite": "text_thes",
+        "color": [
+            "0",
+            "3"
+        ],
+        "tiling": "0"
+    },
+    {
+        "name": "thase",
+        "sprite": "thase",
+        "color": [
+            "0",
+            "3"
+        ],
+        "tiling": "-1"
+    },
+    {
+        "name": "text_thes_arrow",
+        "sprite": "text_thes_arrow",
+        "color": [
+            "0",
+            "3"
+        ],
+        "tiling": "0"
+    },
+    {
+        "name": "text_thase_arrow",
+        "sprite": "text_thase_arrow",
+        "color": [
+            "0",
+            "3"
+        ],
+        "tiling": "0"
+    },
+    {
+        "name": "text_th",
+        "sprite": "text_th",
+        "color": [
+            "0",
+            "3"
+        ],
+        "tiling": "-1"
+    },
+    {
+        "name": "text_th_arrow",
+        "sprite": "text_th_arrow",
+        "color": [
+            "0",
+            "3"
+        ],
+        "tiling": "-1"
+    },
+    {
+        "name": "text_\u00a3",
+        "sprite": "text_\u00a3",
+        "color": [
+            "1",
+            "3"
+        ],
+        "tiling": "-1"
+    },
+    {
+        "name": "text_dollar",
+        "sprite": "text_$",
+        "color": [
+            "5",
+            "3"
+        ],
+        "tiling": "-1"
+    },
+    {
+        "name": "swo/rd",
+        "sprite": "sword",
+        "color": [
+            "0",
+            "2"
+        ],
+        "tiling": "0"
+    },
+    {
+        "name": "text_swo/rd",
+        "sprite": "text_sword",
+        "color": [
+            "0",
+            "2"
+        ],
+        "tiling": "-1"
+    },
+    {
+        "name": "node_glyph",
+        "sprite": "node_glyph",
+        "color": [
+            3,
+            2
+        ],
+        "tiling": "-1"
+    },
+    {
         "name": "stamp",
         "sprite": "stamp",
         "color": [
             "1",
             "4"
-=======
-        "name": "text_<defa",
-        "sprite": "text_lessdefa",
-        "color": [
-            "0",
-            "3"
-        ],
-        "tiling": "-1"
-    },
-    {
-        "name": "zarjo",
-        "sprite": "zarjo",
-        "color": [
-            "1",
-            "2"
-        ],
-        "tiling": "2"
-    },
-    {
-        "name": "dreamwall",
-        "sprite": "dreamwall",
-        "color": [
-            "1",
-            "3"
-        ],
-        "tiling": "1"
-    },
-    {
-        "name": "text_thase",
-        "sprite": "text_thase",
-        "color": [
-            "0",
-            "3"
-        ],
-        "tiling": "0"
-    },
-    {
-        "name": "text_thes",
-        "sprite": "text_thes",
-        "color": [
-            "0",
-            "3"
-        ],
-        "tiling": "0"
-    },
-    {
-        "name": "thase",
-        "sprite": "thase",
-        "color": [
-            "0",
-            "3"
->>>>>>> a62c8a35
-        ],
-        "tiling": "-1"
-    },
-    {
-<<<<<<< HEAD
+        ],
+        "tiling": "-1"
+    },
+    {
         "name": "generaldata",
         "sprite": "generaldata",
-=======
-        "name": "text_thes_arrow",
-        "sprite": "text_thes_arrow",
-        "color": [
-            "0",
-            "3"
-        ],
-        "tiling": "0"
-    },
-    {
-        "name": "text_thase_arrow",
-        "sprite": "text_thase_arrow",
-        "color": [
-            "0",
-            "3"
-        ],
-        "tiling": "0"
-    },
-    {
-        "name": "text_th",
-        "sprite": "text_th",
->>>>>>> a62c8a35
-        "color": [
-            "0",
-            "3"
-        ],
-        "tiling": "-1"
-    },
-    {
-<<<<<<< HEAD
+        "color": [
+            "0",
+            "3"
+        ],
+        "tiling": "-1"
+    },
+    {
         "name": "generaldata2",
         "sprite": "generaldata2",
         "color": [
             "2",
             "4"
-=======
-        "name": "text_th_arrow",
-        "sprite": "text_th_arrow",
-        "color": [
-            "0",
-            "3"
->>>>>>> a62c8a35
-        ],
-        "tiling": "-1"
-    },
-    {
-<<<<<<< HEAD
+        ],
+        "tiling": "-1"
+    },
+    {
         "name": "generaldata3",
         "sprite": "generaldata3",
         "color": [
             "4",
             "1"
-=======
-        "name": "text_\u00a3",
-        "sprite": "text_\u00a3",
-        "color": [
-            "1",
-            "3"
->>>>>>> a62c8a35
-        ],
-        "tiling": "-1"
-    },
-    {
-<<<<<<< HEAD
+        ],
+        "tiling": "-1"
+    },
+    {
         "name": "generaldata4",
         "sprite": "generaldata4",
         "color": [
             "3",
             "2"
-=======
-        "name": "text_dollar",
-        "sprite": "text_$",
-        "color": [
-            "5",
-            "3"
->>>>>>> a62c8a35
-        ],
-        "tiling": "-1"
-    },
-    {
-<<<<<<< HEAD
+        ],
+        "tiling": "-1"
+    },
+    {
         "name": "generaldata5",
         "sprite": "generaldata5",
         "color": [
@@ -1600,39 +1625,15 @@
         "color": [
             "3",
             "1"
-=======
-        "name": "sword_new",
-        "sprite": "sword",
-        "color": [
-            "0",
-            "2"
-        ],
-        "tiling": "0"
-    },
-    {
-        "name": "text_sword_new",
-        "sprite": "text_sword",
-        "color": [
-            "0",
-            "2"
->>>>>>> a62c8a35
-        ],
-        "tiling": "-1"
-    },
-    {
-<<<<<<< HEAD
+        ],
+        "tiling": "-1"
+    },
+    {
         "name": "obj_mod",
         "sprite": "obj_mod",
         "color": [
             "3",
             "0"
-=======
-        "name": "node_glyph",
-        "sprite": "node_glyph",
-        "color": [
-            3,
-            2
->>>>>>> a62c8a35
         ],
         "tiling": "-1"
     }
@@ -1644,5 +1645,5 @@
             "1"
         ],
         "tiling": "-1"
-    },
+    }
 ]