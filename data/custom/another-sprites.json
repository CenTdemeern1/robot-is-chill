[
    {
        "name": "piston",
        "sprite": "piston",
        "color": [
            "3",
            "1"
        ],
        "tiling": "0"
    },
    {
        "name": "piston2",
        "sprite": "pistonlong",
        "color": [
            "3",
            "1"
        ],
        "tiling": "0"
    },
    {
        "name": "text_piston",
        "sprite": "text_piston",
        "color": [
            "3",
            "1"
        ],
        "tiling": "-1"
    },
    {
        "name": "baab",
        "sprite": "baab",
        "color": [
            "0",
            "3"
        ],
        "tiling": "2"
    },
    {
        "name": "text_baab",
        "sprite": "text_baab",
        "color": [
            "4",
            "1"
        ],
        "tiling": "-1"
    },
    {
        "name": "uknoukno",
        "sprite": "uknoukno",
        "color": [
            "6",
            "1"
        ],
        "tiling": "-1"
    },
    {
        "name": "kuwi",
        "sprite": "kuwi",
        "color": [
            "4",
            "2"
        ],
        "tiling": "2"
    },
    {
        "name": "text_kuwi",
        "sprite": "text_kuwi",
        "color": [
            "4",
            "2"
        ],
        "tiling": "-1"
    },
    {
        "name": "oshte",
        "sprite": "oshte",
        "color": [
            "0",
            "2"
        ],
        "tiling": "2"
    },
    {
        "name": "text_unknown2",
        "sprite": "text_unknown",
        "color": [
            "3",
            "1"
        ],
        "tiling": "-1"
    },
    {
        "name": "kiwi",
        "sprite": "kiwi",
        "color": [
            "5",
            "3"
        ],
        "tiling": "2"
    },
    {
        "name": "text_kiwi",
        "sprite": "text_kiwi",
        "color": [
            "5",
            "3"
        ],
        "tiling": "-1"
    },
    {
        "name": "iwuk",
        "sprite": "iwuk",
        "color": [
            "2",
            "2"
        ],
        "tiling": "2"
    },
    {
        "name": "text_iwuk",
        "sprite": "text_iwuk",
        "color": [
            "2",
            "2"
        ],
        "tiling": "-1"
    },
    {
        "name": "dost",
        "sprite": "dost",
        "color": [
            "6",
            "2"
        ],
        "tiling": "-1"
    },
    {
        "name": "dist",
        "sprite": "dist",
        "color": [
            "6",
            "2"
        ],
        "tiling": "-1"
    },
    {
        "name": "text_here2",
        "sprite": "text_here2",
        "color": [
            "0",
            "3"
        ],
        "tiling": "2"
    },
    {
<<<<<<< HEAD
        "name": "au",
        "sprite": "au",
        "color": [
            "4",
            "2"
        ],
        "tiling": "2"
    },
    {
        "name": "text_au",
        "sprite": "text_au",
        "color": [
            "4",
            "2"
        ],
        "tiling": "-1"
    },
    {
        "name": "pft",
        "sprite": "pft",
        "color": [
            "0",
            "3"
        ],
        "tiling": "2"
=======
        "name": "text_thip",
        "sprite": "text_thip",
        "color": [
            "0",
            "3"
        ],
        "tiling": "3"
    },
    {
        "name": "text_thip_arrow",
        "sprite": "text_thip_arrow",
        "color": [
            "0",
            "3"
        ],
        "tiling": "3"
    },
    {
        "name": "glyph_kuwi",
        "sprite": "glyph_kuwi",
        "color": [
            "4",
            "2"
        ],
        "tiling": "-1"
>>>>>>> 66661706
    }
]<|MERGE_RESOLUTION|>--- conflicted
+++ resolved
@@ -153,7 +153,6 @@
         "tiling": "2"
     },
     {
-<<<<<<< HEAD
         "name": "au",
         "sprite": "au",
         "color": [
@@ -179,7 +178,8 @@
             "3"
         ],
         "tiling": "2"
-=======
+    },
+    {
         "name": "text_thip",
         "sprite": "text_thip",
         "color": [
@@ -205,6 +205,5 @@
             "2"
         ],
         "tiling": "-1"
->>>>>>> 66661706
     }
 ]