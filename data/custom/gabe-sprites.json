--- conflicted
+++ resolved
@@ -405,7 +405,6 @@
         "tiling": "-1"
     },
     {
-<<<<<<< HEAD
         "name": "balscii",
         "sprite": "balscii",
         "color": [
@@ -420,13 +419,13 @@
         "color": [
             "0",
             "1"
-=======
+	},
+	{
         "name": "onethem",
         "sprite": "onethem",
         "color": [
             "5",
             "3"
->>>>>>> 49fdfc40
         ],
         "tiling": "-1"
     }
